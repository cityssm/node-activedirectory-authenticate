--- conflicted
+++ resolved
@@ -1,8 +1,5 @@
 doc/
-<<<<<<< HEAD
-=======
 tester.js
->>>>>>> 87311b2d
 wallaby.js
 
 .project
